# vim:fileencoding=utf8:et:ts=4:sts=4:sw=4:ft=python
from django.conf.urls import patterns, include, url

from .accounts.urls import accounts_urlpatterns

from .openid.urls import openid_urlpatterns

urlpatterns = patterns('',
<<<<<<< HEAD
    (r'^$', index),
    (r'^login/$', login),
    (r'^signup/$', signup),
    (r'^activate/(?P<token>[a-zA-Z0-9]+)/$', activate),

    (r'^openid/', include(openid_urlpatterns))
=======
    (r'^', include(accounts_urlpatterns)),
>>>>>>> 3390a1aa
)<|MERGE_RESOLUTION|>--- conflicted
+++ resolved
@@ -2,18 +2,9 @@
 from django.conf.urls import patterns, include, url
 
 from .accounts.urls import accounts_urlpatterns
-
 from .openid.urls import openid_urlpatterns
 
 urlpatterns = patterns('',
-<<<<<<< HEAD
-    (r'^$', index),
-    (r'^login/$', login),
-    (r'^signup/$', signup),
-    (r'^activate/(?P<token>[a-zA-Z0-9]+)/$', activate),
-
-    (r'^openid/', include(openid_urlpatterns))
-=======
     (r'^', include(accounts_urlpatterns)),
->>>>>>> 3390a1aa
+    (r'^openid/', include(openid_urlpatterns)),
 )
# vim:fileencoding=utf8:et:ts=4:sts=4:sw=4:ft=python

from django.conf import settings
from django.db import models
from ldapdb.models.fields import CharField, IntegerField, ListField
import ldapdb.models


class Queue(models.Model):
    username = models.CharField(max_length=100, unique=True)
    password = models.CharField(max_length=30)
    first_name = models.CharField(max_length=100)
    last_name = models.CharField(max_length=100)
    email = models.EmailField(max_length=254, unique=True)
    token = models.CharField(max_length=40)


class LDAPUser(ldapdb.models.Model):
    """ Class representing an LDAP user entry """
    # LDAP metadata
    base_dn = settings.AUTH_LDAP_USER_BASE_DN
    object_classes = settings.AUTH_LDAP_USER_OBJECTCLASS + \
        settings.AUTH_LDAP_DEV_OBJECTCLASS
    # top
    object_class = ListField(db_column='objectClass')
    # person
    last_name = CharField(db_column='sn')
    full_name = CharField(db_column='cn')
    description = CharField(db_column='description')
    phone = CharField(db_column='telephoneNumber', blank=True)
    password = ListField(db_column='userPassword')
    # inetOrgPerson
    first_name = CharField(db_column='givenName')
    email = ListField(db_column='mail')
    username = CharField(db_column='uid', primary_key=True)
    # posixAccount
    uid = IntegerField(db_column='uidNumber', unique=True)
    gid = IntegerField(db_column='gidNumber')
    gecos = CharField(db_column='gecos')
    home_directory = CharField(db_column='homeDirectory')
    login_shell = CharField(db_column='loginShell', default='/bin/bash')
    # ldapPublicKey
    ssh_key = ListField(db_column='sshPublicKey')
    # gentooGroup
    ACL = ListField(db_column='gentooACL')
    birthday = CharField(db_column='birthday')
    gentoo_join_date = ListField(db_column='gentooJoin')
    gentoo_retire_date = ListField(db_column='gentooRetire')
    developer_bug = ListField(db_column='gentooDevBug')
    gpg_fingerprint = ListField(db_column='gentooGPGFingerprint')
    gpg_key = ListField(db_column='gentooGPGKey')
    latitude = IntegerField(db_column='gentooLatitude')
    longitude = IntegerField(db_column='gentooLongitude')
    location = CharField(db_column='gentooLocation')
    mentor = ListField(db_column='gentooMentor')
    im = ListField(db_column='gentooIM')
    # gentooDevGroup
    roles = CharField(db_column='gentooRoles')
    alias = ListField(db_column='gentooAlias')
    spf = ListField(db_column='gentooSPF')

    def __str__(self):
        return self.username

    def __unicode__(self):
        return self.username


# Models for OpenID data store

class OpenID_Nonce(models.Model):
    server_uri = models.URLField(max_length=2048)
    ts = models.DateTimeField()
    salt = models.CharField(max_length=40)

    class Meta:
        unique_together = ('server_uri', 'ts', 'salt')


class OpenID_Association(models.Model):
    server_uri = models.URLField(max_length=2048)
    handle = models.CharField(max_length=255)
    # TODO: BinaryField in newer versions of django
    secret = models.CharField(max_length=128)
    issued = models.DateTimeField()
    expires = models.DateTimeField()
<<<<<<< HEAD
    assoc_type = models.CharField(max_length = 64)

class OpenID_Attributes(models.Model):
    """ An attribute choice for submission to the site requesting auth.
    """

    nickname = models.NullBooleanField('Nickname', default=True)
    email = models.NullBooleanField('E-mail address', default=True)
    fullname = models.NullBooleanField('Full name', default=True)
    # XXX: OpenID allows disabling invidual components
    dob = models.NullBooleanField('Date of birth', default=True)
    gender = models.NullBooleanField('Gender', default=True)
    postcode = models.NullBooleanField('Postal code', default=True)
    country = models.NullBooleanField('Country', default=True)
    language = models.NullBooleanField('Language', default=True)
    timezone = models.NullBooleanField('Time zone', default=True)
=======
    assoc_type = models.CharField(max_length=64)

    class Meta:
        unique_together = ('server_uri', 'handle')
>>>>>>> f5cd67c4
<|MERGE_RESOLUTION|>--- conflicted
+++ resolved
@@ -84,8 +84,11 @@
     secret = models.CharField(max_length=128)
     issued = models.DateTimeField()
     expires = models.DateTimeField()
-<<<<<<< HEAD
-    assoc_type = models.CharField(max_length = 64)
+    assoc_type = models.CharField(max_length=64)
+
+    class Meta:
+        unique_together = ('server_uri', 'handle')
+
 
 class OpenID_Attributes(models.Model):
     """ An attribute choice for submission to the site requesting auth.
@@ -100,10 +103,4 @@
     postcode = models.NullBooleanField('Postal code', default=True)
     country = models.NullBooleanField('Country', default=True)
     language = models.NullBooleanField('Language', default=True)
-    timezone = models.NullBooleanField('Time zone', default=True)
-=======
-    assoc_type = models.CharField(max_length=64)
-
-    class Meta:
-        unique_together = ('server_uri', 'handle')
->>>>>>> f5cd67c4
+    timezone = models.NullBooleanField('Time zone', default=True)
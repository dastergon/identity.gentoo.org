# vim:fileencoding=utf8:et:ts=4:sts=4:sw=4:ft=python

from django.conf import settings
from django.contrib import messages
from django.contrib.auth import (login as _login, logout as _logout,
                                 authenticate)
from django.contrib.auth.decorators import login_required
from django.core.mail import send_mail
from django.core.urlresolvers import reverse
from django.db import IntegrityError
from django.forms.models import model_to_dict
from django.http import HttpResponse
from django.views.generic.base import View
from django.shortcuts import redirect, render
from django.utils.html import format_html
from django.utils.http import urlencode
from django.views.decorators.csrf import csrf_exempt

from openid.extensions.ax import FetchRequest, FetchResponse
from openid.extensions.sreg import SRegRequest, SRegResponse
from openid.server.server import (Server, ProtocolError, EncodingError,
                                  CheckIDRequest, ENCODE_URL,
                                  ENCODE_KVFORM, ENCODE_HTML_FORM)
from OpenSSL.crypto import load_certificate, FILETYPE_PEM
from passlib.hash import ldap_md5_crypt
from urlparse import urljoin, urlparse, parse_qsl

from .forms import LoginForm, SignupForm, SiteAuthForm
from .models import AuthToken, LDAPUser, OpenID_Attributes, Queue
from .openid_store import DjangoDBOpenIDStore
from ..common.ldap_helpers import get_ldap_connection
from ..common.exceptions import OkupyError
from ..common.log import log_extra_data

# the following two are for exceptions
import openid.yadis.discover
import openid.fetchers
import ldap
import ldap.modlist as modlist
import logging

logger = logging.getLogger('okupy')
logger_mail = logging.getLogger('mail_okupy')


class DevListsView(View):
    template_name = ''

    def get(self, request, *args, **kwargs):
        if 'devlist.html' in self.template_name:
            devlist = LDAPUser.objects.filter(is_developer=True)
        elif 'former-devlist.html' in self.template_name:
            devlist = LDAPUser.objects.filter(is_retired=True)
        elif 'foundation-members.html' in self.template_name:
            devlist = LDAPUser.objects.filter(is_foundation=True)
        return render(request, self.template_name, {'devlist': devlist})


@login_required
def index(request):
    anon_ldap_user = get_ldap_connection()
    results = anon_ldap_user.search_s(settings.AUTH_LDAP_USER_DN_TEMPLATE % {
        'user': request.user}, ldap.SCOPE_SUBTREE, '(uid=%s)' % (request.user))
    attrs = results[0][1]
    personal_attributes = {
        'cn': 'Real Name', 'uid': 'Nickname', 'gentooLocation': 'Location'}
    contact_attributes = {'mail': 'Email', 'gentooIM': 'IM Nickname'}
    gentoo_attributes = {
        'herd': 'Herds', 'gentooRoles': 'Roles', 'gentooJoin': 'Date Joined',
        'gentooMentor': 'Mentor', 'gentooDevBug': 'Recruitment Bug',
        'gentooRetired': 'Retired'}
    ldap_personal_info = {}
    ldap_contact_info = {}
    ldap_gentoo_info = {}

    for k, v in personal_attributes.items():
        attrs[k] = attrs.get(k, ['Empty, when it should be'])
        ldap_personal_info[v] = attrs[k][0]

    for k, v in contact_attributes.items():
        attrs[k] = attrs.get(k, [''])
        ldap_contact_info[v] = attrs[k][0]

    for k, v in gentoo_attributes.items():
        if k == 'gentooRetired' and k not in attrs:
            continue
        else:
            attrs[k] = attrs.get(k, [''])
            ldap_gentoo_info[v] = attrs[k][0]

    anon_ldap_user.unbind_s()

    return render(request, 'index.html', {
        'ldap_personal_info': ldap_personal_info,
        'ldap_contact_info': ldap_contact_info,
        'ldap_gentoo_info': ldap_gentoo_info
    })


def login(request):
    """ The login page """
    login_form = None
    user = None
    oreq = request.session.get('openid_request', None)
    # this can be POST or GET, and can be null or empty
    next = request.REQUEST.get('next') or index

    try:
        if request.method != 'POST':
            if 'ssl_auth_success' in request.GET:
                try:
                    token = AuthToken.objects.get(
                        encrypted_id=request.GET['ssl_auth_success'])
                except (AuthToken.DoesNotExist, OverflowError,
                        TypeError, ValueError):
                    raise OkupyError('Invalid SSL auth token')
                else:
                    # TODO: can we make this atomic?
                    token.delete()
                    user = authenticate(username=token.user, ext_authed=True)
            elif 'ssl_auth_failed' in request.GET:
                raise OkupyError('SSL authentication failed: %s'
                                 % request.GET['ssl_auth_failed'])
        elif 'cancel' in request.POST:
            if oreq is not None:
                oresp = oreq.answer(False)
                del request.session['openid_request']
                return render_openid_response(request, oresp)
        else:
            login_form = LoginForm(request.POST)
            if login_form.is_valid():
                username = login_form.cleaned_data['username']
                password = login_form.cleaned_data['password']
            else:
<<<<<<< HEAD
                raise OkupyError('Login failed')
            """
            Perform authentication, if it retrieves a user object then
            it was successful. If it retrieves None then it failed to login
            """
            try:
                user = authenticate(username=username, password=password)
            except Exception as error:
                logger.critical(error, extra=log_extra_data(request))
                logger_mail.exception(error)
                raise OkupyError(
                    "Can't contact the LDAP server or the database")
            if not user:
                raise OkupyError('Login failed')
    except OkupyError as error:
        messages.error(request, str(error))

    if user and user.is_active:
        _login(request, user)
    if request.user.is_authenticated():
        return redirect(next)
    if login_form is None:
        login_form = LoginForm()
=======
                user = authenticate(username=token.user, ext_authed=True)
                token.delete()
                if user.is_active:
                    _login(request, user)
                    request.session.set_expiry(900)
                    return redirect(request.GET.get('next', index))
        elif 'ssl_auth_failed' in request.GET:
            messages.error(request, 'SSL authentication failed: %s' %
                           request.GET['ssl_auth_failed'])

        if request.user.is_authenticated():
            return redirect(request.GET.get('next', index))
        else:
            login_form = LoginForm()
>>>>>>> 45e0b62c

    # TODO: it fails when:
    # 1. site is accessed via IP (auth.127.0.0.1),
    # 2. HTTP used on non-standard port (https://...:8000).
    ssl_auth_host = 'auth.' + request.get_host()
    current_url = request.build_absolute_uri(request.get_full_path())
    ssl_auth_path = reverse(ssl_auth) + '?' + urlencode({'back': current_url})
    ssl_auth_uri = urljoin('https://' + ssl_auth_host, ssl_auth_path)

    return render(request, 'login.html', {
        'login_form': login_form,
        'openid_request': oreq,
        'next': next,
        'ssl_auth_uri': ssl_auth_uri,
    })


def ssl_auth(request):
    """ SSL certificate authentication. """

    ret_url = request.GET['back']
    qs = parse_qsl(urlparse(ret_url).query)

    cert_verify = request.META['SSL_CLIENT_VERIFY']
    if cert_verify == 'SUCCESS':
        cert = load_certificate(FILETYPE_PEM,
                                request.META['SSL_CLIENT_RAW_CERT'])
        dn = cert.get_subject().get_components()

        # note: field may occur multiple times
        for k, v in dn:
            if k == 'emailAddress':
                try:
                    u = LDAPUser.objects.get(email__contains=v)
                except LDAPUser.DoesNotExist:
                    pass
                else:
                    auth_token = AuthToken(user=u.username)
                    auth_token.save()
                    qs.append(('ssl_auth_success', auth_token.encrypted_id))
                    break
        else:
            qs.append(('ssl_auth_failed',
                       'E-mail does not match any of the users'))
    else:
        if cert_verify == 'NONE':
            error = 'No certificate provided'
        else:
            error = 'Certificate verification failed'

        qs.append(('ssl_auth_failed', error))

    ret_url = urljoin(ret_url, '?' + urlencode(qs))
    return redirect(ret_url)


def logout(request):
    """ The logout page """
    _logout(request)
    return redirect(login)


def signup(request):
    """ The signup page """
    signup_form = None
    if request.method == "POST":
        signup_form = SignupForm(request.POST)
        if signup_form.is_valid():
            try:
                if signup_form.cleaned_data['password_origin'] != \
                        signup_form.cleaned_data['password_verify']:
                    raise OkupyError("Passwords don't match")
                try:
                    anon_ldap_user = get_ldap_connection()
                except Exception as error:
                    logger.critical(error, extra=log_extra_data(request))
                    logger_mail.exception(error)
                    raise OkupyError("Can't contact LDAP server")
                if anon_ldap_user.search_s(
                        settings.AUTH_LDAP_USER_BASE_DN, ldap.SCOPE_ONELEVEL,
                        filterstr='(uid=%s)' %
                        signup_form.cleaned_data['username']):
                    raise OkupyError('Username already exists')
                if anon_ldap_user.search_s(
                        settings.AUTH_LDAP_USER_BASE_DN, ldap.SCOPE_ONELEVEL,
                        filterstr='(mail=%s)' %
                        signup_form.cleaned_data['email']):
                    raise OkupyError('Email already exists')
                anon_ldap_user.unbind_s()
                queued_user = Queue(
                    username=signup_form.cleaned_data['username'],
                    first_name=signup_form.cleaned_data['first_name'],
                    last_name=signup_form.cleaned_data['last_name'],
                    email=signup_form.cleaned_data['email'],
                    password=signup_form.cleaned_data['password_origin'],
                )
                try:
                    queued_user.save()
                except IntegrityError:
                    raise OkupyError('Account is already pending activation')
                except Exception as error:
                    logger.critical(error, extra=log_extra_data(request))
                    logger_mail.exception(error)
                    raise OkupyError("Can't contact the database")
                send_mail(
                    '%sAccount Activation' % settings.EMAIL_SUBJECT_PREFIX,
                    'To confirm your email address, please click the \
                    following link:\n%s' % queued_user.encrypted_id,
                    '%s' % settings.SERVER_EMAIL,
                    [signup_form.cleaned_data['email']]
                )
                messages.info(
                    request, "You will shortly receive an activation mail")
                return redirect(login)
            except OkupyError as error:
                messages.error(request, str(error))
    else:
        signup_form = SignupForm()
    return render(request, 'signup.html', {
        'signup_form': signup_form,
    })


def activate(request, token):
    """
    The page that users get to activate their accounts
    It is in the form /activate/$TOKEN
    """
    try:
        try:
            queued_user = Queue.objects.get(encrypted_id=token)
        except (Queue.DoesNotExist, OverflowError, TypeError, ValueError):
            raise OkupyError('Invalid URL')
        except Exception as error:
            logger.critical(error, extra=log_extra_data(request))
            logger_mail.exception(error)
            raise OkupyError("Can't contact the database")
        # add account to ldap
        try:
            admin_ldap_user = get_ldap_connection(admin=True)
        except Exception as error:
            logger.critical(error, extra=log_extra_data(request))
            logger_mail.exception(error)
            raise OkupyError("Can't contact LDAP server")
        new_user = {
            'uid': [str(queued_user.username)],
            'userPassword': [ldap_md5_crypt.encrypt(queued_user.password)],
            'mail': [str(queued_user.email)],
            'givenName': [str(queued_user.first_name)],
            'sn': [str(queued_user.last_name)],
            'gecos': ['%s %s' % (queued_user.first_name,
                                 queued_user.last_name)],
            'objectClass': settings.AUTH_LDAP_USER_OBJECTCLASS,
        }
        if 'person' in new_user['objectClass']:
            new_user['cn'] = ['%s %s' % (
                queued_user.first_name, queued_user.last_name)]
        if 'posixAccount' in new_user['objectClass']:
            try:
                results = admin_ldap_user.search_s(
                    settings.AUTH_LDAP_USER_BASE_DN, ldap.SCOPE_ONELEVEL,
                    '(uidNumber=*)', ['uidNumber'])
                uidnumbers = [int(x[1]['uidNumber'][0]) for x in results]
                max_uidnumber = max(uidnumbers)
            except (IndexError, ValueError):
                max_uidnumber = 0
            new_user['uidNumber'] = [str(max_uidnumber + 1)]
            new_user['gidNumber'] = ['100']
            new_user['homeDirectory'] = [
                '/home/%s' % str(queued_user.username)]
        ldif = modlist.addModlist(new_user)
        admin_ldap_user.add_s('uid=%s,%s' % (
            queued_user.username, settings.AUTH_LDAP_USER_BASE_DN), ldif)
        admin_ldap_user.unbind_s()
        # remove queued account from DB
        queued_user.delete()
        messages.success(
            request, "Your account has been activated successfully")
    except OkupyError as error:
        messages.error(request, str(error))
    return redirect(login)


# OpenID-specific


def endpoint_url(request):
    return request.build_absolute_uri(reverse(openid_endpoint))


def get_openid_server(request):
    store = DjangoDBOpenIDStore()
    return Server(store, endpoint_url(request))


def render_openid_response(request, oresp, srv=None):
    if srv is None:
        srv = get_openid_server(request)

    try:
        eresp = srv.encodeResponse(oresp)
    except EncodingError as e:
        # TODO: do we want some different heading for it?
        return render(request, 'openid_endpoint.html', {
            'error': str(e),
        }, status=500)

    dresp = HttpResponse(eresp.body, status=eresp.code)
    for h, v in eresp.headers.items():
        dresp[h] = v

    return dresp


@csrf_exempt
def openid_endpoint(request):
    if request.method == 'POST':
        req = request.POST
    else:
        req = request.GET

    srv = get_openid_server(request)

    try:
        oreq = srv.decodeRequest(req)
    except ProtocolError as e:
        if e.whichEncoding() == ENCODE_URL:
            return redirect(e.encodeToURL())
        elif e.whichEncoding() == ENCODE_HTML_FORM:
            return HttpResponse(e.toHTML())
        elif e.whichEncoding() == ENCODE_KVFORM:
            return HttpResponse(e.encodeToKVForm(), status=400)
        else:
            return render(request, 'openid_endpoint.html', {
                'error': str(e)
            }, status=400)

    if oreq is None:
        return render(request, 'openid_endpoint.html')

    if isinstance(oreq, CheckIDRequest):
        # immediate requests not supported yet, so immediately
        # reject them.
        if oreq.immediate:
            oresp = oreq.answer(False)
        else:
            request.session['openid_request'] = oreq
            return redirect(openid_auth_site)
    else:
        oresp = srv.handleRequest(oreq)

    return render_openid_response(request, oresp, srv)


def user_page(request, username):
    return render(request, 'user-page.html', {
        'endpoint_uri': endpoint_url(request),
    })


openid_ax_attribute_mapping = {
    # http://web.archive.org/web/20110714025426/http://www.axschema.org/types/
    'http://axschema.org/namePerson/friendly': 'nickname',
    'http://axschema.org/contact/email': 'email',
    'http://axschema.org/namePerson': 'fullname',
    'http://axschema.org/birthDate': 'dob',
    'http://axschema.org/person/gender': 'gender',
    'http://axschema.org/contact/postalCode/home': 'postcode',
    'http://axschema.org/contact/country/home': 'country',
    'http://axschema.org/pref/language': 'language',
    'http://axschema.org/pref/timezone': 'timezone',

    # TODO: provide further attributes
}


@login_required
def openid_auth_site(request):
    try:
        oreq = request.session['openid_request']
    except KeyError:
        return render(request, 'openid-auth-site.html', {
            'error': 'No OpenID request associated. The request may have \
            expired.',
        }, status=400)

    sreg = SRegRequest.fromOpenIDRequest(oreq)
    ax = FetchRequest.fromOpenIDRequest(oreq)

    sreg_fields = set(sreg.allRequestedFields())
    if ax:
        for uri in ax.requested_attributes:
            k = openid_ax_attribute_mapping.get(uri)
            if k:
                sreg_fields.add(k)

    ldap_user = LDAPUser.objects.get(username=request.user.username)
    if sreg_fields:
        sreg_data = {
            'nickname': ldap_user.username,
            'email': ldap_user.email,
            'fullname': ldap_user.full_name,
            'dob': ldap_user.birthday,
        }

        for k in list(sreg_data):
            if not sreg_data[k]:
                del sreg_data[k]
    else:
        sreg_data = {}
    sreg_fields = sreg_data.keys()

    # Read preferences from the db.
    try:
        saved_pref = OpenID_Attributes.objects.get(
            uid=ldap_user.uid,
            trust_root=oreq.trust_root,
        )
    except OpenID_Attributes.DoesNotExist:
        saved_pref = None
        auto_auth = False
    else:
        auto_auth = saved_pref.always_auth

    if auto_auth or request.POST:
        if auto_auth:
            # TODO: can we do this nicer?
            form_inp = model_to_dict(saved_pref)
        else:
            form_inp = request.POST
        form = SiteAuthForm(form_inp, instance=saved_pref)
        # can it be invalid somehow?
        assert(form.is_valid())
        attrs = form.save(commit=False)

        # nullify fields that were not requested
        for fn in form.cleaned_data:
            if fn in ('always_auth',):
                pass
            elif hasattr(attrs, fn) and fn not in sreg_fields:
                setattr(attrs, fn, None)

        if auto_auth or 'accept' in request.POST:
            # prepare sreg response
            for fn, send in form.cleaned_data.items():
                if fn not in sreg_data:
                    pass
                elif not send:
                    del sreg_data[fn]
                elif isinstance(sreg_data[fn], list):
                    form_key = 'which_%s' % fn
                    val = form.cleaned_data[form_key]
                    if val not in sreg_data[fn]:
                        raise NotImplementedError(
                            'Changing choices not implemented yet')
                    sreg_data[fn] = val
                    if not auto_auth:
                        setattr(attrs, form_key, val)

            if not auto_auth:
                # save prefs in the db
                # (if auto_auth, then nothing changed)
                attrs.uid = ldap_user.uid
                attrs.trust_root = oreq.trust_root
                attrs.save()

            oresp = oreq.answer(True, identity=request.build_absolute_uri(
                reverse(user_page, args=(request.user.username,))))

            sreg_resp = SRegResponse.extractResponse(sreg, sreg_data)
            oresp.addExtension(sreg_resp)

            if ax:
                ax_resp = FetchResponse(ax)
                for uri in ax.requested_attributes:
                    k = openid_ax_attribute_mapping.get(uri)
                    if k and k in sreg_data:
                        ax_resp.addValue(uri, sreg_data[k])
                oresp.addExtension(ax_resp)
        elif 'reject' in request.POST:
            oresp = oreq.answer(False)
        else:
            return render(request, 'openid-auth-site.html', {
                'error': 'Invalid request submitted.',
            }, status=400)

        del request.session['openid_request']
        return render_openid_response(request, oresp)

    form = SiteAuthForm(instance=saved_pref)
    sreg_form = {}
    # Fill in lists for choices
    for f in sreg_fields:
        if f not in sreg_data:
            pass
        elif isinstance(sreg_data[f], list):
            form.fields['which_%s' % f].widget.choices = [
                (x, x) for x in sreg_data[f]
            ]
            sreg_form[f] = form['which_%s' % f]
        else:
            sreg_form[f] = format_html("<input type='text'"
                                       + " readonly='readonly'"
                                       + " value='{0}' />",
                                       sreg_data[f])

    try:
        # TODO: cache it
        if oreq.returnToVerified():
            tr_valid = 'Return-To valid and trusted'
        else:
            tr_valid = 'Return-To untrusted'
    except openid.yadis.discover.DiscoveryFailure:
        tr_valid = 'Unable to verify trust (Yadis unsupported)'
    except openid.fetchers.HTTPFetchingError:
        tr_valid = 'Unable to verify trust (HTTP error)'

    return render(request, 'openid-auth-site.html', {
        'openid_request': oreq,
        'return_to_valid': tr_valid,
        'form': form,
        'sreg': sreg_fields,
        'sreg_form': sreg_form,
        'policy_url': sreg.policy_url,
    })<|MERGE_RESOLUTION|>--- conflicted
+++ resolved
@@ -132,7 +132,6 @@
                 username = login_form.cleaned_data['username']
                 password = login_form.cleaned_data['password']
             else:
-<<<<<<< HEAD
                 raise OkupyError('Login failed')
             """
             Perform authentication, if it retrieves a user object then
@@ -156,22 +155,6 @@
         return redirect(next)
     if login_form is None:
         login_form = LoginForm()
-=======
-                user = authenticate(username=token.user, ext_authed=True)
-                token.delete()
-                if user.is_active:
-                    _login(request, user)
-                    request.session.set_expiry(900)
-                    return redirect(request.GET.get('next', index))
-        elif 'ssl_auth_failed' in request.GET:
-            messages.error(request, 'SSL authentication failed: %s' %
-                           request.GET['ssl_auth_failed'])
-
-        if request.user.is_authenticated():
-            return redirect(request.GET.get('next', index))
-        else:
-            login_form = LoginForm()
->>>>>>> 45e0b62c
 
     # TODO: it fails when:
     # 1. site is accessed via IP (auth.127.0.0.1),

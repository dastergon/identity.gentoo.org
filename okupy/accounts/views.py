--- conflicted
+++ resolved
@@ -12,16 +12,14 @@
 from django.shortcuts import redirect, render
 from django.views.decorators.csrf import csrf_exempt
 
-<<<<<<< HEAD
+from edpwd import random_string
+from openid.extensions.sreg import SRegRequest
+from openid.server.server import (Server, ProtocolError, EncodingError,
+                                  CheckIDRequest, ENCODE_URL,
+                                  ENCODE_KVFORM, ENCODE_HTML_FORM)
+from passlib.hash import ldap_md5_crypt
+
 from .forms import LoginForm, SignupForm, SiteAuthForm
-=======
-from edpwd import random_string
-from openid.server.server import (Server, ProtocolError, EncodingError,
-                                  CheckIDRequest)
-from passlib.hash import ldap_md5_crypt
-
-from .forms import LoginForm, SignupForm
->>>>>>> f5cd67c4
 from .models import Queue
 from .openid_store import DjangoDBOpenIDStore
 from ..common.exceptions import OkupyError
@@ -34,15 +32,6 @@
 import ldap.modlist as modlist
 import logging
 
-<<<<<<< HEAD
-from openid.extensions.sreg import SRegRequest
-from openid.server.server import (Server, ProtocolError, EncodingError,
-        CheckIDRequest, ENCODE_URL, ENCODE_KVFORM, ENCODE_HTML_FORM)
-# for exceptions
-import openid.yadis.discover, openid.fetchers
-
-=======
->>>>>>> f5cd67c4
 logger = logging.getLogger('okupy')
 logger_mail = logging.getLogger('mail_okupy')
 
@@ -338,24 +327,16 @@
     try:
         oreq = srv.decodeRequest(req)
     except ProtocolError as e:
-<<<<<<< HEAD
         if e.whichEncoding() == ENCODE_URL:
             return redirect(e.encodeToURL())
         elif e.whichEncoding() == ENCODE_HTML_FORM:
             return HttpResponse(e.toHTML())
         elif e.whichEncoding() == ENCODE_KVFORM:
-            return HttpResponse(e.encodeToKVForm(), status = 400)
-        else:
-            return render(request, 'openid_endpoint.html',
-                    {
-                        'error': str(e)
-                    }, status = 400)
-=======
-        # TODO: we are supposed to send some error to the caller
-        return render(request, 'openid_endpoint.html', {
-            'error': str(e),
-        }, status=400)
->>>>>>> f5cd67c4
+            return HttpResponse(e.encodeToKVForm(), status=400)
+        else:
+            return render(request, 'openid_endpoint.html', {
+                'error': str(e)
+            }, status=400)
 
     if oreq is None:
         return render(request, 'openid_endpoint.html')
@@ -397,7 +378,7 @@
 
         # can it be invalid somehow?
         assert(form.is_valid())
-        attrs = form.save(commit = False)
+        attrs = form.save(commit=False)
 
         # nullify fields that were not requested
         for fn in form.cleaned_data:
@@ -430,18 +411,10 @@
     except openid.fetchers.HTTPFetchingError:
         tr_valid = 'Unable to verify trust (HTTP error)'
 
-<<<<<<< HEAD
     form = SiteAuthForm()
-    return render(request, 'openid-auth-site.html',
-            {
-                'openid_request': oreq,
-                'return_to_valid': tr_valid,
-                'form': form,
-                'sreg': sreg,
-            })
-=======
     return render(request, 'openid-auth-site.html', {
         'openid_request': oreq,
         'return_to_valid': tr_valid,
-    })
->>>>>>> f5cd67c4
+        'form': form,
+        'sreg': sreg,
+    })
# vim:fileencoding=utf8:et:ts=4:sts=4:sw=4:ft=python

from django import forms

<<<<<<< HEAD
from .models import OpenID_Attributes
=======
>>>>>>> f5cd67c4

class LoginForm(forms.Form):
    username = forms.CharField(max_length=100, label='Username:')
    password = forms.CharField(max_length=30, widget=forms.PasswordInput(),
                               label='Password:')


class SignupForm(forms.Form):
<<<<<<< HEAD
    first_name = forms.CharField(max_length = 100, label = 'First Name:')
    last_name = forms.CharField(max_length = 100, label = 'Last Name:')
    email = forms.EmailField(max_length = 254, label = 'Email: ')
    username = forms.CharField(max_length = 100, label = 'Username:')
    password_origin = forms.CharField(max_length = 30, widget = forms.PasswordInput(), label = 'Password:')
    password_verify = forms.CharField(max_length = 30, widget = forms.PasswordInput(), label = 'Verify Password:')

# OpenID forms.

class SiteAuthForm(forms.ModelForm):
    class Meta:
        model = OpenID_Attributes
        widgets = {
                'nickname': forms.CheckboxInput,
                'email': forms.CheckboxInput,
                'fullname': forms.CheckboxInput,
                'dob': forms.CheckboxInput,
                'gender': forms.CheckboxInput,
                'postcode': forms.CheckboxInput,
                'country': forms.CheckboxInput,
                'language': forms.CheckboxInput,
                'timezone': forms.CheckboxInput,
        }
=======
    first_name = forms.CharField(max_length=100, label='First Name:')
    last_name = forms.CharField(max_length=100, label='Last Name:')
    email = forms.EmailField(max_length=254, label='Email: ')
    username = forms.CharField(max_length=100, label='Username:')
    password_origin = forms.CharField(
        max_length=30, widget=forms.PasswordInput(), label='Password:')
    password_verify = forms.CharField(
        max_length=30, widget=forms.PasswordInput(), label='Verify Password:')
>>>>>>> f5cd67c4
<|MERGE_RESOLUTION|>--- conflicted
+++ resolved
@@ -2,10 +2,8 @@
 
 from django import forms
 
-<<<<<<< HEAD
 from .models import OpenID_Attributes
-=======
->>>>>>> f5cd67c4
+
 
 class LoginForm(forms.Form):
     username = forms.CharField(max_length=100, label='Username:')
@@ -14,31 +12,6 @@
 
 
 class SignupForm(forms.Form):
-<<<<<<< HEAD
-    first_name = forms.CharField(max_length = 100, label = 'First Name:')
-    last_name = forms.CharField(max_length = 100, label = 'Last Name:')
-    email = forms.EmailField(max_length = 254, label = 'Email: ')
-    username = forms.CharField(max_length = 100, label = 'Username:')
-    password_origin = forms.CharField(max_length = 30, widget = forms.PasswordInput(), label = 'Password:')
-    password_verify = forms.CharField(max_length = 30, widget = forms.PasswordInput(), label = 'Verify Password:')
-
-# OpenID forms.
-
-class SiteAuthForm(forms.ModelForm):
-    class Meta:
-        model = OpenID_Attributes
-        widgets = {
-                'nickname': forms.CheckboxInput,
-                'email': forms.CheckboxInput,
-                'fullname': forms.CheckboxInput,
-                'dob': forms.CheckboxInput,
-                'gender': forms.CheckboxInput,
-                'postcode': forms.CheckboxInput,
-                'country': forms.CheckboxInput,
-                'language': forms.CheckboxInput,
-                'timezone': forms.CheckboxInput,
-        }
-=======
     first_name = forms.CharField(max_length=100, label='First Name:')
     last_name = forms.CharField(max_length=100, label='Last Name:')
     email = forms.EmailField(max_length=254, label='Email: ')
@@ -47,4 +20,21 @@
         max_length=30, widget=forms.PasswordInput(), label='Password:')
     password_verify = forms.CharField(
         max_length=30, widget=forms.PasswordInput(), label='Verify Password:')
->>>>>>> f5cd67c4
+
+
+# OpenID forms.
+
+class SiteAuthForm(forms.ModelForm):
+    class Meta:
+        model = OpenID_Attributes
+        widgets = {
+            'nickname': forms.CheckboxInput,
+            'email': forms.CheckboxInput,
+            'fullname': forms.CheckboxInput,
+            'dob': forms.CheckboxInput,
+            'gender': forms.CheckboxInput,
+            'postcode': forms.CheckboxInput,
+            'country': forms.CheckboxInput,
+            'language': forms.CheckboxInput,
+            'timezone': forms.CheckboxInput,
+        }
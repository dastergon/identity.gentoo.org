# vim:fileencoding=utf8:et:ts=4:sts=4:sw=4:ft=python
from django.conf.urls import patterns, url

<<<<<<< HEAD
from .views import login, logout, index, signup, activate, formerdevlist, foundationlist
=======
from .views import (login, index, signup, activate, formerdevlist,
        foundationlist, openid_endpoint, user_page, openid_auth_site)
>>>>>>> 73695eb3

accounts_urlpatterns = patterns('',
    url(r'^$', index),
    url(r'^login/$', login),
    url(r'^logout/$', logout),
    url(r'^former-devlist/$', formerdevlist),
    url(r'^foundation-members/$', foundationlist),
    url(r'^signup/$', signup),
    url(r'^activate/(?P<token>[a-zA-Z0-9]+)/$', activate),
    url(r'^endpoint/$', openid_endpoint),
    url(r'^id/(.*)/$', user_page),
    url(r'^auth-site/$', openid_auth_site),
)<|MERGE_RESOLUTION|>--- conflicted
+++ resolved
@@ -1,12 +1,8 @@
 # vim:fileencoding=utf8:et:ts=4:sts=4:sw=4:ft=python
 from django.conf.urls import patterns, url
 
-<<<<<<< HEAD
-from .views import login, logout, index, signup, activate, formerdevlist, foundationlist
-=======
-from .views import (login, index, signup, activate, formerdevlist,
+from .views import (login, logout, index, signup, activate, formerdevlist,
         foundationlist, openid_endpoint, user_page, openid_auth_site)
->>>>>>> 73695eb3
 
 accounts_urlpatterns = patterns('',
     url(r'^$', index),
